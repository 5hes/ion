--- conflicted
+++ resolved
@@ -27,13 +27,8 @@
         dir_stack: *const DirectoryStack,
         vars: *const Variables,
     ) -> IonFileCompleter {
-<<<<<<< HEAD
         let mut path = path.unwrap_or("").to_string();
         if !path.is_empty() && !path.ends_with('/') {
-=======
-        let mut path = path.unwrap_or(".").to_string();
-        if !path.ends_with('/') {
->>>>>>> dfa1f6cd
             path.push('/');
         }
         IonFileCompleter { dir_stack, vars, path }
@@ -111,14 +106,10 @@
 
     for element in split_start {
         string.extend_from_slice(element.as_bytes());
-<<<<<<< HEAD
         if element != "." && element != ".." {
             string.push(b'*');
         }
         string.push(b'/');
-=======
-        string.extend_from_slice(b"*/");
->>>>>>> dfa1f6cd
     }
 
     string.pop(); // pop out the last '/' character
@@ -136,8 +127,7 @@
     .and_then(|completions| {
         let mut completions = completions
             .filter_map(Result::ok)
-            .map(move |file| {
-<<<<<<< HEAD
+            .filter_map(move |file| {
                 let out = file.to_str()?.trim_start_matches(&path);
                 let mut joined = String::with_capacity(out.len() + 3); // worst case senario
                 if unescaped_start.starts_with("./") {
@@ -149,15 +139,6 @@
                 }
                 Some(joined)
             })
-            .filter_map(|x| x)
-=======
-                let mut out = file.to_string_lossy().trim_start_matches(&path).to_string();
-                if file.is_dir() {
-                    out.push('/');
-                }
-                out
-            })
->>>>>>> dfa1f6cd
             .peekable();
 
         if completions.peek().is_some() {
