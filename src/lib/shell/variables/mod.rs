--- conflicted
+++ resolved
@@ -55,7 +55,6 @@
     )
 );
 
-
 // this one’s only special because of the lifetime parameter
 impl<'a> From<&'a str> for VariableType {
     fn from(string: &'a str) -> Self { VariableType::Str(string.into()) }
@@ -76,7 +75,6 @@
 variable_from_type!(hmap: types::HashMap => HashMap(hmap));
 variable_from_type!(bmap: types::BTreeMap => BTreeMap(bmap));
 variable_from_type!(function: Function => Function(function));
-
 
 impl fmt::Display for VariableType {
     fn fmt(&self, f: &mut fmt::Formatter) -> fmt::Result {
@@ -402,93 +400,11 @@
         self.get::<types::Str>(name).unwrap_or_default()
     }
 
-<<<<<<< HEAD
-    pub fn get<T: Clone + From<VariableType> + 'static>(&self, name: &str) -> Option<T> {
-        let specified_type = TypeId::of::<T>();
-
-        if specified_type == TypeId::of::<types::Str>() {
-            match name {
-                "MWD" => return Some(T::from(VariableType::Str(self.get_minimal_directory()))),
-                "SWD" => return Some(T::from(VariableType::Str(self.get_simplified_directory()))),
-                _ => (),
-            }
-            // If the parsed name contains the '::' pattern, then a namespace was
-            // designated. Find it.
-            match name.find("::").map(|pos| (&name[..pos], &name[pos + 2..])) {
-                Some(("c", variable)) | Some(("color", variable)) => Colors::collect(variable)
-                    .into_string()
-                    .map(|s| T::from(VariableType::Str(s.into()))),
-                Some(("x", variable)) | Some(("hex", variable)) => {
-                    match u8::from_str_radix(variable, 16) {
-                        Ok(c) => Some(T::from(VariableType::Str((c as char).to_string().into()))),
-                        Err(why) => {
-                            eprintln!("ion: hex parse error: {}: {}", variable, why);
-                            None
-                        }
-                    }
-                }
-                Some(("env", variable)) => {
-                    env::var(variable).map(Into::into).ok().map(|s| T::from(VariableType::Str(s)))
-                }
-                Some(("super", _)) | Some(("global", _)) | None => {
-                    // Otherwise, it's just a simple variable name.
-                    match self.get_ref(name) {
-                        Some(VariableType::Str(val)) => {
-                            Some(T::from(VariableType::Str(val.clone())))
-                        }
-                        _ => env::var(name).ok().map(|s| T::from(VariableType::Str(s.into()))),
-                    }
-                }
-                Some((..)) => {
-                    eprintln!("ion: unsupported namespace: '{}'", name);
-                    None
-                }
-            }
-        } else if specified_type == TypeId::of::<types::Alias>() {
-            match self.get_ref(name) {
-                Some(VariableType::Alias(alias)) => {
-                    Some(T::from(VariableType::Alias((*alias).clone())))
-                }
-                _ => None,
-            }
-        } else if specified_type == TypeId::of::<types::Array>() {
-            match self.get_ref(name) {
-                Some(VariableType::Array(array)) => {
-                    Some(T::from(VariableType::Array(array.clone())))
-                }
-                _ => None,
-            }
-        } else if specified_type == TypeId::of::<types::HashMap>() {
-            match self.get_ref(name) {
-                Some(VariableType::HashMap(hmap)) => {
-                    Some(T::from(VariableType::HashMap(hmap.clone())))
-                }
-                _ => None,
-            }
-        } else if specified_type == TypeId::of::<types::BTreeMap>() {
-            match self.get_ref(name) {
-                Some(VariableType::BTreeMap(bmap)) => {
-                    Some(T::from(VariableType::BTreeMap(bmap.clone())))
-                }
-                _ => None,
-            }
-        } else if specified_type == TypeId::of::<Function>() {
-            match self.get_ref(name) {
-                Some(VariableType::Function(func)) => {
-                    Some(T::from(VariableType::Function(func.clone())))
-                }
-                _ => None,
-            }
-        } else {
-            None
-        }
-=======
     pub fn get<T>(&self, name: &str) -> Option<T>
     where
         Variables: GetVariable<T>,
     {
         GetVariable::<T>::get(self, name)
->>>>>>> 3bda0b67
     }
 
     pub fn set<T: Into<VariableType>>(&mut self, name: &str, var: T) {
@@ -737,9 +653,7 @@
             Some(("super", _)) | Some(("global", _)) | None => {
                 // Otherwise, it's just a simple variable name.
                 match self.get_ref(name) {
-                    Some(VariableType::Str(val)) => {
-                        Some(Str::from(VariableType::Str(val.clone())))
-                    }
+                    Some(VariableType::Str(val)) => Some(Str::from(VariableType::Str(val.clone()))),
                     _ => env::var(name).ok().map(|s| Str::from(VariableType::Str(s.into()))),
                 }
             }
