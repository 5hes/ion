//! Contains the binary logic of Ion.
mod completer;
mod designators;
mod history;
mod prompt;
mod readln;

use self::{prompt::prompt, readln::readln};
use ion_shell::{
    builtins::man_pages,
    parser::{Expander, Terminator},
    status::Status,
    Shell,
};
use ion_sys::SIGHUP;
use itertools::Itertools;
use liner::{Buffer, Context, KeyBindings};
<<<<<<< HEAD
use std::{io, io::Write, cell::RefCell, path::Path, rc::Rc};
=======
use std::{cell::RefCell, fs::OpenOptions, io, path::Path, rc::Rc};
use xdg::BaseDirectories;
>>>>>>> c2903a91

pub const MAN_ION: &str = "NAME
    Ion - The Ion shell

SYNOPSIS
    ion [options] [args...]

DESCRIPTION
    Ion is a commandline shell created to be a faster and easier to use alternative to the
    currently available shells. It is not POSIX compliant.

OPTIONS:
    -c <command>        evaluates given commands instead of reading from the commandline.

    -n or --no-execute
        do not execute any commands, just do syntax checking.

    -v or --version
        prints the version, platform and revision of ion then exits.

ARGS:
    <args>...    Script arguments (@args). If the -c option is not specified, the first
                 parameter is taken as a filename to execute";

pub(crate) const MAN_HISTORY: &str = r#"NAME
    history - print command history

SYNOPSIS
    history

DESCRIPTION
    Prints the command history."#;

pub struct InteractiveBinary<'a> {
    context: Rc<RefCell<Context>>,
    shell:   RefCell<Shell<'a>>,
}

impl<'a> InteractiveBinary<'a> {
    const CONFIG_FILE_NAME: &'static str = "initrc";

    pub fn new(shell: Shell<'a>) -> Self {
        let mut context = Context::new();
        context.word_divider_fn = Box::new(word_divide);
        if shell.variables().get_str("HISTFILE_ENABLED") == Some("1".into()) {
            let path = shell.variables().get_str("HISTFILE").expect("shell didn't set HISTFILE");
            if !Path::new(path.as_str()).exists() {
                eprintln!("ion: creating history file at \"{}\"", path);
            }
            let _ = context.history.set_file_name_and_load_history(path.as_str());
        }
        InteractiveBinary { context: Rc::new(RefCell::new(context)), shell: RefCell::new(shell) }
    }

    /// Handles commands given by the REPL, and saves them to history.
    pub fn save_command(&self, cmd: &str) {
        if !cmd.ends_with('/')
            && self.shell.borrow().tilde(cmd).map_or(false, |path| Path::new(&path).is_dir())
        {
            self.save_command_in_history(&[cmd, "/"].concat());
        } else {
            self.save_command_in_history(cmd);
        }
    }

    pub fn add_callbacks(&self) {
        let mut shell = self.shell.borrow_mut();
        let context = self.context.clone();
        shell.set_prep_for_exit(Some(Box::new(move |shell| {
            // context will be sent a signal to commit all changes to the history file,
            // and waiting for the history thread in the background to finish.
            if shell.opts().huponexit {
                shell.resume_stopped();
                shell.background_send(SIGHUP);
            }
            context.borrow_mut().history.commit_to_file();
        })));

        let context = self.context.clone();
        shell.set_on_command(Some(Box::new(move |shell, elapsed| {
            // If `RECORD_SUMMARY` is set to "1" (True, Yes), then write a summary of the
            // pipline just executed to the the file and context histories. At the
            // moment, this means record how long it took.
            if Some("1".into()) == shell.variables().get_str("RECORD_SUMMARY") {
                let summary = format!(
                    "#summary# elapsed real time: {}.{:09} seconds",
                    elapsed.as_secs(),
                    elapsed.subsec_nanos()
                );
                println!("{:?}", summary);
                context.borrow_mut().history.push(summary.into()).unwrap_or_else(|err| {
                    eprintln!("ion: history append: {}", err);
                });
            }
        })));
    }

    fn create_config_file(base_dirs: BaseDirectories, file_name: &str) -> Result<(), io::Error> {
        let path = base_dirs.place_config_file(file_name)?;
        OpenOptions::new().write(true).create_new(true).open(path)?;
        Ok(())
    }

    /// Creates an interactive session that reads from a prompt provided by
    /// Liner.
    pub fn execute_interactive(self) -> ! {
        let context_bis = self.context.clone();
        let history = &move |args: &[small::String], _shell: &mut Shell<'_>| -> Status {
            if man_pages::check_help(args, MAN_HISTORY) {
                return Status::SUCCESS;
            }

            match args.get(1).map(|s| s.as_str()) {
                Some("+inc_append") => {
                    context_bis.borrow_mut().history.inc_append = true;
                }
                Some("-inc_append") => {
                    context_bis.borrow_mut().history.inc_append = false;
                }
                Some("+share") => {
                    context_bis.borrow_mut().history.inc_append = true;
                    context_bis.borrow_mut().history.share = true;
                }
                Some("-share") => {
                    context_bis.borrow_mut().history.inc_append = false;
                    context_bis.borrow_mut().history.share = false;
                }
                Some("+duplicates") => {
                    context_bis.borrow_mut().history.load_duplicates = true;
                }
                Some("-duplicates") => {
                    context_bis.borrow_mut().history.load_duplicates = false;
                }
                Some(_) => {
                    Status::error("Invalid history option. Choices are [+|-] inc_append and share (implies inc_append).");
                }
                None => {
                    print!("{}", context_bis.borrow().history.buffers.iter().format("\n"));
                    io::stdout().flush().unwrap_or_else(|err| {
                        eprintln!("ion: history print: {}", err);
                    });
                }
            }
            Status::SUCCESS
        };

        let context_bis = self.context.clone();
        let keybindings = &move |args: &[small::String], _shell: &mut Shell<'_>| -> Status {
            match args.get(1).map(|s| s.as_str()) {
                Some("vi") => {
                    context_bis.borrow_mut().key_bindings = KeyBindings::Vi;
                    Status::SUCCESS
                }
                Some("emacs") => {
                    context_bis.borrow_mut().key_bindings = KeyBindings::Emacs;
                    Status::SUCCESS
                }
                Some(_) => Status::error("Invalid keybindings. Choices are vi and emacs"),
                None => Status::error("keybindings need an argument"),
            }
        };

        // change the lifetime to allow adding local builtins
        let InteractiveBinary { context, shell } = self;
        let this = InteractiveBinary { context, shell: RefCell::new(shell.into_inner()) };

        this.shell.borrow_mut().builtins_mut().add(
            "history",
            history,
            "Display a log of all commands previously executed",
        );
        this.shell.borrow_mut().builtins_mut().add(
            "keybindings",
            keybindings,
            "Change the keybindings",
        );

        match BaseDirectories::with_prefix("ion") {
            Ok(base_dirs) => match base_dirs.find_config_file(Self::CONFIG_FILE_NAME) {
                Some(initrc) => {
                    if let Err(err) = this.shell.borrow_mut().execute_file(&initrc) {
                        eprintln!("ion: {}", err)
                    }
                }
                None => {
                    if let Err(err) = Self::create_config_file(base_dirs, Self::CONFIG_FILE_NAME) {
                        eprintln!("ion: could not create config file: {}", err);
                    }
                }
            },
            Err(err) => {
                eprintln!("ion: unable to get base directory: {}", err);
            }
        }

        loop {
            let mut lines = std::iter::repeat_with(|| this.readln())
                .filter_map(|cmd| cmd)
                .flat_map(|s| s.into_bytes().into_iter().chain(Some(b'\n')));
            match Terminator::new(&mut lines).terminate() {
                Some(command) => {
                    this.shell.borrow_mut().unterminated = false;
                    let cmd: &str = &designators::expand_designators(
                        &this.context.borrow(),
                        command.trim_end(),
                    );
                    if let Err(why) = this.shell.borrow_mut().on_command(&cmd) {
                        eprintln!("{}", why);
                    }
                    this.save_command(&cmd);
                }
                None => {
                    this.shell.borrow_mut().unterminated = true;
                }
            }
        }
    }

    /// Set the keybindings of the underlying liner context
    #[inline]
    pub fn set_keybindings(&mut self, key_bindings: KeyBindings) {
        self.context.borrow_mut().key_bindings = key_bindings;
    }

    /// Ion's interface to Liner's `read_line` method, which handles everything related to
    /// rendering, controlling, and getting input from the prompt.
    #[inline]
    pub fn readln(&self) -> Option<String> { readln(self) }

    /// Generates the prompt that will be used by Liner.
    #[inline]
    pub fn prompt(&self) -> String { prompt(&self.shell.borrow_mut()) }
}

#[derive(Debug)]
struct WordDivide<I>
where
    I: Iterator<Item = (usize, char)>,
{
    iter:       I,
    count:      usize,
    word_start: Option<usize>,
}
impl<I> WordDivide<I>
where
    I: Iterator<Item = (usize, char)>,
{
    #[inline]
    fn check_boundary(&mut self, c: char, index: usize, escaped: bool) -> Option<(usize, usize)> {
        if let Some(start) = self.word_start {
            if c == ' ' && !escaped {
                self.word_start = None;
                Some((start, index))
            } else {
                self.next()
            }
        } else {
            if c != ' ' {
                self.word_start = Some(index);
            }
            self.next()
        }
    }
}
impl<I> Iterator for WordDivide<I>
where
    I: Iterator<Item = (usize, char)>,
{
    type Item = (usize, usize);

    fn next(&mut self) -> Option<Self::Item> {
        self.count += 1;
        match self.iter.next() {
            Some((i, '\\')) => {
                if let Some((_, cnext)) = self.iter.next() {
                    self.count += 1;
                    // We use `i` in order to include the backslash as part of the word
                    self.check_boundary(cnext, i, true)
                } else {
                    self.next()
                }
            }
            Some((i, c)) => self.check_boundary(c, i, false),
            None => {
                // When start has been set, that means we have encountered a full word.
                self.word_start.take().map(|start| (start, self.count - 1))
            }
        }
    }
}

fn word_divide(buf: &Buffer) -> Vec<(usize, usize)> {
    // -> impl Iterator<Item = (usize, usize)> + 'a
    WordDivide { iter: buf.chars().cloned().enumerate(), count: 0, word_start: None }.collect() // TODO: return iterator directly :D
}<|MERGE_RESOLUTION|>--- conflicted
+++ resolved
@@ -15,12 +15,8 @@
 use ion_sys::SIGHUP;
 use itertools::Itertools;
 use liner::{Buffer, Context, KeyBindings};
-<<<<<<< HEAD
-use std::{io, io::Write, cell::RefCell, path::Path, rc::Rc};
-=======
 use std::{cell::RefCell, fs::OpenOptions, io, path::Path, rc::Rc};
 use xdg::BaseDirectories;
->>>>>>> c2903a91
 
 pub const MAN_ION: &str = "NAME
     Ion - The Ion shell
